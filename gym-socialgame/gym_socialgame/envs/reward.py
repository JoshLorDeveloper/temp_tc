import cvxpy as cvx
# import osqp
import numpy as np
from sklearn.preprocessing import MinMaxScaler

#### file to calculate the rewards. Meant to be modular:
#### class Rewards should have several different functions by Dec 2019


class Reward():
	def __init__(self, energy_use, prices, min_demand, max_demand):
		"""
		Args:
			energy_use: list returned by Person class signifying energy use
			prices: list returned by grid signifying cost throughout day
			min_demand: value computed by Person class signifying minimum energy use long term
			max_demand: value computed by Person class signifying maximum energy use long term
		"""

		self.energy_use = np.array(energy_use)
		self.prices = np.array(prices)
		self._num_timesteps = energy_use.shape[0]
		self.min_demand = np.min(energy_use) # min_demand
		self.max_demand = np.max(energy_use) # max_demand
		self.baseline_max_demand = 159.32

<<<<<<< HEAD
		# assert round(self.max_demand) == round(max_demand), "The max demand that the player is using and the optimization is using is not the same"
		# assert round(self.min_demand) == round(min_demand), "The min demand that the player is using and the optimization is using is not the same"
=======
		#assert round(self.max_demand) == round(max_demand), "The max demand that the player is using and the optimization is using is not the same"
		#assert round(self.min_demand) == round(min_demand), "The min demand that the player is using and the optimization is using is not the same"
>>>>>>> 5a018368

		self.total_demand = np.sum(energy_use)

	def ideal_use_calculation(self):
		"""
		Computes an optimization of demand according to price

		returns: np.array of ideal energy demands given a price signal
		"""

		demands = cvx.Variable(self._num_timesteps)
		min_demand = cvx.Parameter()
		max_demand = cvx.Parameter()
		total_demand = cvx.Parameter()
		prices = cvx.Parameter(self._num_timesteps)

		min_demand = self.min_demand
		max_demand = self.max_demand
		total_demand = self.total_demand

		while (max_demand * 10 < total_demand):
			print("multiplying demand to make optimization work")
			print("max_demand: " + str(max_demand))
			print("total_demand: " + str(total_demand))
			print("energy_use")
			print(self.energy_use)
			max_demand *= 1.1

		prices = self.prices
		constraints = [cvx.sum(demands, axis=0, keepdims=True) == total_demand]
		# constraints = [np.ones(self._num_timesteps).T * demands == total_demand]
		for i in range(self._num_timesteps):
			constraints += [demands[i] <= max_demand]
			constraints += [min_demand <= demands[i]]
			# if i != 0:
			# 	constraints += [cvx.abs(demands[i] - demands[i-1]) <= 100]


		objective = cvx.Minimize(demands.T @ prices)
		problem = cvx.Problem(objective, constraints)

		problem.solve(solver = cvx.ECOS, verbose=False)
		return np.array(demands.value)


	def log_cost(self):
		"""
		Scales energy_use to be between min and max energy demands (this is repeated
		in agent.routine_output_trasform), and then returns the simple total cost.

		"""

		scaler = MinMaxScaler(feature_range = (self.min_demand, self.max_demand))
		scaled_energy = np.squeeze(scaler.fit_transform(self.energy_use.reshape(-1, 1)))

		return -np.log(np.dot(scaled_energy, self.prices))

	def log_cost_regularized(self):
		"""
		Scales energy_use to be between min and max energy demands (this is repeated
		in agent.routine_output_trasform), and then returns the simple total cost.

		:param: h - the hyperparameter that modifies the penalty on energy demand that's driven too low.

		"""

		scaler = MinMaxScaler(feature_range = (self.min_demand, self.max_demand))
		## ?
		scaled_energy = np.squeeze(scaler.fit_transform(self.energy_use.reshape(-1, 1)))



		return (-np.log(np.dot(scaled_energy, self.prices)) -
			10 * (np.sum(self.energy_use) < (10 * (.5 * self.baseline_max_demand))))  # -
			#10 * ())
																			# sigmoid between 10 and 20 so there's a smooth transition
																			# - lambd * (difference b/w energy(t)) - put a bound on
																			# play with the lipschitz constant
																			# [10, 20, 10, 10, 10, ]





	def neg_distance_from_ideal(self, demands):
		"""
		args:
			demands: np.array() of demands from ideal_use_calculation()

		returns:
			a numerical distance metric, negated
		"""

		return -((demands - self.energy_use)**2).sum()

	def cost_distance(self, ideal_demands):
		"""
		args:
			demands: np.array() of demands from ideal_use_calculation()

		returns:
			a cost-based distance metric, negated
		"""
		current_cost = np.dot(self.prices, self.energy_use)
		ideal_cost = np.dot(self.prices, ideal_demands)

		cost_difference = ideal_cost - current_cost

		return cost_difference

	def log_cost_distance(self, ideal_demands):
		"""
		args:
			demands: np.array() of demands from ideal_use_calculation()

		returns:
			the log of the cost distance
		"""
		current_cost = np.dot(self.prices, self.energy_use)
		ideal_cost = np.dot(self.prices, ideal_demands)

		cost_difference = ideal_cost - current_cost

		#TODO ENSURE THAT COST DIFFERENCE IS < 0
		if cost_difference < 0:
			return -np.log(-cost_difference)
		else:
			print("WEIRD REWARD ALERT. IDEAL COST >= CURRENT COST. returning reward of 10")
			return 10

	def scaled_cost_distance(self, ideal_demands):
		"""
		args:
			demands: np.array() of demands from ideal_use_calculation()

		returns:
			a cost-based distance metric normalized by total ideal cost
		"""

		current_cost = np.dot(self.prices, self.energy_use)
		ideal_cost = np.dot(self.prices, ideal_demands)

		cost_difference = ideal_cost - current_cost

		# print("--" * 10)
		# print("ideal cost")
		# print(ideal_cost)
		# print("--" * 10)
		# print("prices")
		# print(self.prices)
		# print("--" * 10)
		# print("current_cost")
		# print(current_cost)

		if cost_difference > 0 or ideal_cost < 0:
			print("--" * 10)
			print("Problem with reward")
			# print("min_demand: " + str(self.min_demand))
			# print("max_demand: " + str(self.max_demand))
			# print("--" * 10)
			print("prices")
			print(self.prices)
			# print("current_cost")
			# print(current_cost)
			# print("--" * 10)
			# print("ideal_cost")
			# print(ideal_cost)
			# print("ideal_demands")
			# print(ideal_demands)
			# print("energy demand")
			# print(self.energy_use)
			print("taking the neg abs value so that it stays the same sign.")

		return  -np.abs(cost_difference/ideal_cost)<|MERGE_RESOLUTION|>--- conflicted
+++ resolved
@@ -24,13 +24,8 @@
 		self.max_demand = np.max(energy_use) # max_demand
 		self.baseline_max_demand = 159.32
 
-<<<<<<< HEAD
-		# assert round(self.max_demand) == round(max_demand), "The max demand that the player is using and the optimization is using is not the same"
-		# assert round(self.min_demand) == round(min_demand), "The min demand that the player is using and the optimization is using is not the same"
-=======
 		#assert round(self.max_demand) == round(max_demand), "The max demand that the player is using and the optimization is using is not the same"
 		#assert round(self.min_demand) == round(min_demand), "The min demand that the player is using and the optimization is using is not the same"
->>>>>>> 5a018368
 
 		self.total_demand = np.sum(energy_use)
 
