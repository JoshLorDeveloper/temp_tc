--- conflicted
+++ resolved
@@ -24,7 +24,7 @@
         reward_function = "log_cost_regularized",
         bin_observation_space=False,
         manual_tou_magnitude=.3,
-        smirl_weight=False):
+        smirl_weight=None):
 
         """
         SocialGameEnv for an agent determining incentives in a social game.
@@ -69,6 +69,7 @@
         self.bin_observation_space = bin_observation_space
         self.manual_tou_magnitude = manual_tou_magnitude
         self.smirl_weight = smirl_weight
+        self.use_smirl = smirl_weight > 0 if smirl_weight else False
         self.hours_in_day = 10
         self.last_smirl_reward = None
         self.last_energy_reward = None
@@ -103,7 +104,7 @@
         #TODO: Check initialization of prev_energy
         self.prev_energy = np.zeros(10)
 
-        if self.smirl_weight:
+        if self.use_smirl:
             self.buffer = GaussianBuffer(self.action_length)
 
 
@@ -339,18 +340,11 @@
                     print("Reward function not recognized")
                     raise AssertionError
 
-<<<<<<< HEAD
                 total_energy_reward += reward
 
                 if self.use_smirl:
-                    smirl_weight = 0.03
-                    total_smirl_reward += smirl_weight * self.buffer.logprob(self._get_observation())
-=======
-                if self.smirl_weight:
-                    total_reward += self.smirl_weight * self.buffer.logprob(self._get_observation())
-
-                total_reward += reward
->>>>>>> 19225e73
+                    total_smirl_reward += self.smirl_weight * self.buffer.logprob(self._get_observation())
+
 
         total_smirl_reward = np.clip(total_smirl_reward, -100, 100)
         self.last_smirl_reward = total_smirl_reward
@@ -403,7 +397,7 @@
         observation = self._get_observation()
         reward = self._get_reward(prev_price, energy_consumptions, reward_function = self.reward_function)
 
-        if self.smirl_weight:
+        if self.use_smirl:
             self.buffer.add(observation)
 
         info = {}
@@ -498,7 +492,7 @@
             reward_function = env_config["reward_function"],
             bin_observation_space=env_config["bin_observation_space"],
             manual_tou_magnitude=env_config["manual_tou_magnitude"],
-            use_smirl=env_config["smirl"]
+            smirl_weight=env_config["smirl_weight"]
         )
         print("Initialized RLLib child class")
 
