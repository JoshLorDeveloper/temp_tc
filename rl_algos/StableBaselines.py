--- conflicted
+++ resolved
@@ -42,8 +42,6 @@
         )
 
     elif library=="tune":
-<<<<<<< HEAD
-=======
 
         ray.init(local_mode=True)
 
@@ -76,55 +74,13 @@
             analysis.results_df.to_csv("POC results.csv")
 
     elif library=="rllib":
->>>>>>> bdbefc20
 
         ray.init(local_mode=True)
 
         if args.algo=="ppo":
             config = ray_ppo.DEFAULT_CONFIG.copy()
             config["framework"] = "torch"
-<<<<<<< HEAD
-            config["env"] = SocialGameEnvRLLib
-            config["callbacks"] = CustomCallbacks
-            config["num_gpus"] = 0
-            config["num_workers"] = 4
-            config["env_config"] = vars(args)
-
-            config["lr"] = tune.uniform(0.003, 5e-6)
-            config["train_batch_size"] = tune.choice([4, 64, 256])
-            config["sgd_minibatch_size"] = tune.sample_from(lambda spec: random.choice([x for x in [2, 4, 16, 32] if 2*x <= spec.config.train_batch_size]))
-            config["clip_param"] = tune.choice([0.1, 0.2, 0.3])
-
-            def stopper(_, result):
-                return result["timesteps_total"] > num_steps
-
-            exp_dict = {
-                    'name': "PPO_HYPER_BATCH_MINI",
-                    'run_or_experiment': ray_ppo.PPOTrainer,
-                    'config': config,
-                    'num_samples': 12,
-                    'stop': stopper
-                    #'resources_per_trial': { 'cpu': 2, 'gpu': 0.25 }
-                    }
-
-            analysis = tune.run(**exp_dict)
-            analysis.results_df.to_csv("POC results.csv")
-
-    elif library=="rllib":
-
-        ray.init(local_mode=True)
-
-        if args.algo=="ppo":
-            train_batch_size = 256
-            config = ray_ppo.DEFAULT_CONFIG.copy()
-            config["framework"] = "torch"
             config["train_batch_size"] = train_batch_size
-            config["sgd_minibatch_size"] = 16
-            config["lr"] = 0.0002
-            config["clip_param"] = 0.3
-=======
-            config["train_batch_size"] = train_batch_size
->>>>>>> bdbefc20
             config["num_gpus"] = 0.2
             config["num_workers"] = 1
             config["env"] = SocialGameEnvRLLib
@@ -289,11 +245,7 @@
         bin_observation_space = args.bin_observation_space,
         manual_tou_magnitude=args.manual_tou_magnitude,
         smirl_weight=args.smirl_weight
-<<<<<<< HEAD
-    )
-=======
         )
->>>>>>> bdbefc20
 
 
     # Check to make sure any new changes to environment follow OpenAI Gym API
