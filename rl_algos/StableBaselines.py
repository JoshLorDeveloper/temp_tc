--- conflicted
+++ resolved
@@ -420,16 +420,10 @@
         choices = ["sb3", "rllib"]
     )
     parser.add_argument(
-<<<<<<< HEAD
-        "--smirl",
-        help="Whether to use SMiRL",
-        action="store_true"
-=======
         "--smirl_weight",
         help="Whether to run with SMiRL. When using SMiRL you must specify a weight.",
         type = float,
         default=None,
->>>>>>> 19225e73
     )
 
     args = parser.parse_args()
