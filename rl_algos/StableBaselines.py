import argparse
import numpy as np
import gym
from stable_baselines import SAC
from stable_baselines.sac.policies import MlpPolicy
from stable_baselines.common.vec_env import (DummyVecEnv, VecCheckNan, VecNormalize)

from stable_baselines.common.evaluation import evaluate_policy
from stable_baselines.common.env_checker import check_env

import gym_socialgame.envs.utils as env_utils

import tensorflow as tf
tf.compat.v1.logging.set_verbosity(tf.compat.v1.logging.ERROR)

from tensorboard_logger import (  # pylint: disable=import-error, no-name-in-module
    configure as tb_configure,
)
from tensorboard_logger import (  # pylint: disable=import-error, no-name-in-module
    log_value as tb_log_value,
)

import utils
import wandb

import os


def train(agent, num_steps, tb_log_name):
    """
    Purpose: Train agent in env, and then call eval function to evaluate policy
    """
    # Train agent

    agent.learn(
        total_timesteps=num_steps,
        log_interval=10,
        tb_log_name=tb_log_name
    )


def eval_policy(model, env, num_eval_episodes: int, list_reward_per_episode=False):
    """
    Purpose: Evaluate policy on environment over num_eval_episodes and print results

    Args:
        Model: Stable baselines model
        Env: Gym environment for evaluation
        num_eval_episodes: (Int) number of episodes to evaluate policy
        list_reward_per_episode: (Boolean) Whether or not to return a list containing rewards per episode (instead of mean reward over all episodes)

    """
    mean_reward, std_reward = evaluate_policy(
        model, env, num_eval_episodes, return_episode_rewards=list_reward_per_episode
    )

    print("Test Results: ")
    print("Mean Reward: {:.3f}".format(mean_reward))
    print("Std Reward: {:.3f}".format(std_reward))


def get_agent(env, args, non_vec_env=None):
    """
    Purpose: Import algo, policy and create agent

    Returns: Agent

    Exceptions: Raises exception if args.algo unknown (not needed b/c we filter in the parser, but I added it for modularity)
    """
    if args.algo == "sac":
        return SAC(
            policy=MlpPolicy,
            env=env,
            batch_size=args.batch_size,
            learning_starts=30,
            verbose=0,
            tensorboard_log=args.rl_log_path,
            learning_rate=args.learning_rate
        )

    elif args.algo == "ppo":
        from stable_baselines import PPO2

        if args.policy_type == "mlp":
            from stable_baselines.common.policies import MlpPolicy as policy

        elif args.policy_type == "lstm":
            from stable_baselines.common.policies import MlpLstmPolicy as policy

        return PPO2(policy, env, verbose=0, tensorboard_log=args.rl_log_path)

    else:
        raise NotImplementedError("Algorithm {} not supported. :( ".format(args.algo))


def args_convert_bool(args):
    """
    Purpose: Convert args which are specified as strings (e.g. energy/price_in_state) into boolean to work with environment
    """
    if not isinstance(args.energy_in_state, (bool)):
        args.energy_in_state = utils.string2bool(args.energy_in_state)
    if not isinstance(args.price_in_state, (bool)):
        args.price_in_state = utils.string2bool(args.price_in_state)
    if not isinstance(args.test_planning_env, (bool)):
        args.test_planning_env = utils.string2bool(args.test_planning_env)

    print(args.test_planning_env)
    print(args.yesterday)


def get_environment(args, include_non_vec_env=False):
    """
    Purpose: Create environment for algorithm given by args. algo

    Args:
        args

    Returns: Environment with action space compatible with algo
    """
    # Convert string args (which are supposed to be bool) into actual boolean values

    print(args.planning_steps, args.test_planning_env)
    planning = (args.planning_steps > 0) or args.test_planning_env

    # SAC only works in continuous environment
    if args.algo == "sac":
        if args.action_space == "fourier":
            action_space_string = "fourier"
        elif args.action_space == "c_norm":
            action_space_string = "continuous_normalized"
        else:
            action_space_string = "continuous"
    # For algos (e.g. ppo) which can handle discrete or continuous case
    # Note: PPO typically uses normalized environment (#TODO)
    else:
        convert_action_space_str = (
            lambda s: "continuous" if s == "c" else "multidiscrete"
        )
        action_space_string = convert_action_space_str(args.action_space)

    planning_flag = args.planning_steps > 0

    if args.env_id == "hourly":
        env_id = "_hourly-v0"
    elif args.env_id == "monthly":
        env_id = "_monthly-v0"
    else:
        env_id = "-v0"

    if args.reward_function == "lcr":
        reward_function = "log_cost_regularized"
    elif args.reward_function == "scd":
        reward_function = "scaled_cost_distance"
    elif args.reward_function == "lc":
        reward_function = "log_cost"
    else:
        reward_function = args.reward_function

    if not planning:
        socialgame_env = gym.make(
            "gym_socialgame:socialgame{}".format(env_id),
            action_space_string=action_space_string,
            response_type_string=args.response,
            one_day=args.one_day,
            number_of_participants=args.num_players,
            energy_in_state=args.energy_in_state,
            price_in_state=args.price_in_state,
            pricing_type=args.pricing_type,
            reward_function=reward_function,
            fourier_basis_size=args.fourier_basis_size,
            manual_tou_magnitude=args.manual_tou_magnitude
        )
    else:
        # go into the planning mode
        socialgame_env = gym.make(
            "gym_socialgame:socialgame{}".format("_planning-v0"),
            action_space_string=action_space_string,
            response_type_string=args.response,
            one_day=args.one_day,
            number_of_participants=args.num_players,
            price_in_state=args.price_in_state,
            energy_in_state=args.energy_in_state,
            pricing_type=args.pricing_type,
            planning_flag=planning_flag,
            planning_steps=args.planning_steps,
            planning_model_type=args.planning_model,
            own_tb_log=args.rl_log_path,
            reward_function=reward_function
        )

    # Check to make sure any new changes to environment follow OpenAI Gym API
    check_env(socialgame_env)

    # temp_step_fnc = socialgame_env.step

    # Using env_fn so we can create vectorized environment.
    env_fn = lambda: socialgame_env
    venv = DummyVecEnv([env_fn])
    env = VecNormalize(venv)

    # env.step = temp_step_fnc
    if not include_non_vec_env:
        return env
    else:
        return env, socialgame_env


def parse_args():
    """
    Purpose: Parse arguments to run script
    """

    parser = argparse.ArgumentParser(
        description="Arguments for running Stable Baseline RL Algorithms on SocialGameEnv"
    )
    parser.add_argument(
        "-w",
        "--wandb",
        help="Whether to run wandb",
        action="store_true"
    )
    parser.add_argument(
        "--env_id",
        help="Environment ID for Gym Environment",
        type=str,
        choices=["v0", "monthly"],
        default="v0",
    )
    parser.add_argument(
        "--algo", help="Stable Baselines Algorithm", type=str, choices=["sac", "ppo"]
    )
    parser.add_argument(
        "--exp_name", help="Name of the experiment. Used to name log files, etc.", type=str
    )
    parser.add_argument(
        "--base_log_dir",
        help="Base directory for tensorboard logs",
        type=str,
        default="./logs/"
    )

    parser.add_argument(
        "--batch_size",
        help="Batch Size for sampling from replay buffer",
        type=int,
        default=5,
        choices=[i for i in range(1, 30)],
    )
    parser.add_argument(
        "--num_steps",
        help="Number of timesteps to train algo",
        type=int,
        default=10000,
    )
    # Note: only some algos (e.g. PPO) can use LSTM Policy the feature below is for future testing
    parser.add_argument(
        "--policy_type",
        help="Type of Policy (e.g. MLP, LSTM) for algo",
        default="mlp",
        choices=["mlp", "lstm"],
    )
    parser.add_argument(
        "--action_space",
        help="Action Space for Algo (only used for algos that are compatable with both discrete & cont",
        default="c",
        choices=["c", "c_norm", "d", "fourier"],
    )
    parser.add_argument(
        "--fourier_basis_size",
        help="Fourier basis size to use when using fourier action space",
        type=int,
        default=4,
        choices=list(range(100))
    )
    parser.add_argument(
        "--response",
        help="Player response function (l = linear, t = threshold_exponential, s = sinusoidal",
        type=str,
        default="l",
        choices=["l", "t", "s"],
    )
    parser.add_argument(
        "--one_day",
        help="Specific Day of the year to Train on (default = 15, train on day 15)",
        type=int,
        default=15,
        choices=[i for i in range(365)],
    )
    parser.add_argument(
        "--manual_tou_magnitude",
        help="Magnitude of the TOU during hours 5,6,7. Sets price in normal hours to 0.103.",
        type=float,
        default=None
    )
    parser.add_argument(
        "--num_players",
        help="Number of players ([1, 20]) in social game",
        type=int,
        default=10,
        choices=[i for i in range(1, 21)],
    )
    parser.add_argument(
        "--energy_in_state",
        help="Whether to include energy in state (default = F)",
        type=str,
        default="F",
        choices=["T", "F"],
    )
    parser.add_argument(
        "--price_in_state",
        help="Whether to include price in state (default = F)",
        type=str,
        default="F",
        choices=["T", "F"],
    )
    parser.add_argument(
        "--planning_steps",
        help="How many planning iterations to partake in",
        type=int,
        default=0,
        choices=[i for i in range(0, 100)],
    )
    parser.add_argument(
        "--planning_model",
        help="Which planning model to use",
        type=str,
        default="Oracle",
        choices=["Oracle", "Baseline", "LSTM", "OLS"],
    )
    parser.add_argument(
        "--pricing_type",
        help="time of use or real time pricing",
        type=str,
        choices=["TOU", "RTP"],
        default="TOU",
    )
    parser.add_argument(
        "--test_planning_env",
        help="flag if you want to test vanilla planning",
        type=str,
        default='F',
        choices=['T', 'F'],
    )
    parser.add_argument(
        "--reward_function",
        help="reward function to test",
        type=str,
        default="lcr",
        choices=["scaled_cost_distance", "log_cost_regularized", "log_cost", "scd", "lcr", "lc"],
    )
    parser.add_argument(
        "--learning_rate",
        help="learning rate of the the agent",
        type=float,
        default=3e-4,
    )
    args = parser.parse_args()

    args.log_path = os.path.join(args.base_log_dir, args.exp_name + "/")
    args.rl_log_path = os.path.join(args.log_path, "rl/")

    return args


def main():


    # Get args
    args = parse_args()

    # Print args for reference
    print(args)
    args_convert_bool(args)

<<<<<<< HEAD
    print("after conversion")
    print(args)
=======
    if args.wandb:
        wandb.init(project="energy-demand-response-game", entity="social-game-rl", sync_tensorboard=True)
        wandb.config.update(args)
>>>>>>> e06871b5

    # Create environments

    if os.path.exists(args.log_path):
        print("Choose a new name for the experiment, log dir already exists")
        raise ValueError

    env, socialgame_env = get_environment(
        args, include_non_vec_env=True
    )
    print("Got environment, getting agent")

    # Create Agent
    model = get_agent(env, args, non_vec_env=socialgame_env)
    print("Got agent")

    # Train algo, (logging through Tensorboard)
    print("Beginning Testing!")
    r_real = train(
        model,
        args.num_steps,
        tb_log_name=args.exp_name
    )

    print("Training Completed! View TensorBoard logs at " + args.log_path)

    # Print evaluation of policy
    print("Beginning Evaluation")

    eval_env = get_environment(args)
    eval_policy(model, eval_env, num_eval_episodes=10)

    print(
        "If there was no planning model involved, remember that the output will be in the log dir"
    )


if __name__ == "__main__":
    main()<|MERGE_RESOLUTION|>--- conflicted
+++ resolved
@@ -372,14 +372,9 @@
     print(args)
     args_convert_bool(args)
 
-<<<<<<< HEAD
-    print("after conversion")
-    print(args)
-=======
     if args.wandb:
         wandb.init(project="energy-demand-response-game", entity="social-game-rl", sync_tensorboard=True)
         wandb.config.update(args)
->>>>>>> e06871b5
 
     # Create environments
 
