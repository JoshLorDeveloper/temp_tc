--- conflicted
+++ resolved
@@ -79,14 +79,10 @@
         action_to_prices_fn = lambda x: (x + 1) * 5 #normal continuous
         if args.action_space == "fourier":
             plotter_person_reaction = utils.fourier_plotter_person_reaction(10, args.fourier_basis_size)
-<<<<<<< HEAD
-            # action_to_prices_fn = lambda x: env_utils.fourier_points_from_action(x, 10, args.fourier_basis_size)
-=======
             action_to_prices_fn = lambda x: env_utils.fourier_points_from_action(x, 10, args.fourier_basis_size)
         elif args.action_space == "c_norm":
             action_to_prices_fn = lambda x: 10 * (x / np.sum(x)) if not np.any(x==np.inf) else np.ones(10)/10
             plotter_person_reaction = None
->>>>>>> 51e10f1c
 
 
 
