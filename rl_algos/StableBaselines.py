import argparse
import numpy as np
import gym
import utils
from custom_callbacks import CustomCallbacks
import wandb
import os
import datetime as dt
import random

from stable_baselines3 import SAC, PPO
from stable_baselines3.sac.policies import MlpPolicy as SACMlpPolicy
from stable_baselines3.ppo.policies import MlpPolicy as PPOMlpPolicy
from stable_baselines3.common.vec_env import (DummyVecEnv, VecCheckNan, VecNormalize)
from stable_baselines3.common.monitor import Monitor
from stable_baselines3.common.evaluation import evaluate_policy
from stable_baselines3.common.env_checker import check_env

import gym_socialgame.envs.utils as env_utils
from gym_socialgame.envs.socialgame_env import (SocialGameEnvRLLib, SocialGameMetaEnv)

import gym_microgrid.envs.utils as env_utils
from gym_microgrid.envs.microgrid_env import MicrogridEnvRLLib

import ray
import ray.rllib.agents.ppo as ray_ppo
import ray.rllib.agents.maml as ray_maml
from ray import tune
from ray.tune.integration.wandb import (wandb_mixin, WandbLoggerCallback)
from ray.tune.logger import (DEFAULT_LOGGERS, pretty_print, UnifiedLogger)
from ray.tune.integration.wandb import WandbLogger

import pdb

def train(agent, num_steps, tb_log_name, args = None, library="sb3"):
    """
    Purpose: Train agent in env, and then call eval function to evaluate policy
    """
    # Train agent
    if library=="sb3":
        agent.learn(
            total_timesteps=num_steps,
            log_interval=10,
            tb_log_name=tb_log_name
        )

    elif library=="tune":

        ray.init()

        if args.algo=="ppo":
            config = ray_ppo.DEFAULT_CONFIG.copy()
            config["framework"] = "torch"
            config["env"] = SocialGameEnvRLLib
            config["callbacks"] = CustomCallbacks
            config["num_gpus"] = 0
            config["num_workers"] = 4
            config["env_config"] = vars(args)

            config["lr"] = tune.uniform(0.003, 5e-6)
            config["train_batch_size"] = tune.choice([4, 64, 256])
            config["sgd_minibatch_size"] = tune.sample_from(lambda spec: random.choice([x for x in [2, 4, 16, 32] if 2*x <= spec.config.train_batch_size]))
            config["clip_param"] = tune.choice([0.1, 0.2, 0.3])

            def stopper(_, result):
                return result["timesteps_total"] > num_steps

            exp_dict = {
                    'name': args.exp_name,
                    'run_or_experiment': ray_ppo.PPOTrainer,
                    'config': config,
                    'num_samples': 12,
                    'stop': stopper,
                    'local_dir': os.path.abspath(args.base_log_dir)
                }

            analysis = tune.run(**exp_dict)
            analysis.results_df.to_csv("POC results.csv")

    elif library=="rllib":

        ray.init(local_mode=True)

        if args.algo=="ppo":
            train_batch_size = 256
            config = ray_ppo.DEFAULT_CONFIG.copy()
            config["framework"] = "torch"
            config["train_batch_size"] = train_batch_size
            config["sgd_minibatch_size"] = 16
            config["lr"] = 0.0002
            config["clip_param"] = 0.3
            config["num_gpus"] =  1
            config["num_workers"] = 1
<<<<<<< HEAD

            # config["env"] = SocialGameEnvRLLib
            config["env"] = MicrogridEnvRLLib

            config["callbacks"] = CustomCallbacks
            config["env_config"] = vars(args)
            logger_creator = utils.custom_logger_creator(args.log_path)

            # updated_agent = ray_ppo.PPOTrainer(config=config, env=SocialGameEnvRLLib, logger_creator=logger_creator)
            updated_agent = ray_ppo.PPOTrainer(config=config, env=MicrogridEnvRLLib, logger_creator=logger_creator)


=======
            config["env"] = SocialGameEnvRLLib
            obs_dim = 10*np.sum([args.energy_in_state, args.price_in_state])
            out_path = os.path.join(args.log_path, "bulk_data.h5")
            callbacks = CustomCallbacks(log_path=out_path, save_interval=args.bulk_log_interval, obs_dim=obs_dim)
            config["callbacks"] = lambda: callbacks
            config["env_config"] = vars(args)
            logger_creator = utils.custom_logger_creator(args.log_path)

            callbacks.save()
            if args.wandb:
                wandb.save(out_path)

            updated_agent = ray_ppo.PPOTrainer(config=config, env=SocialGameEnvRLLib, logger_creator=logger_creator)
>>>>>>> 9b5f7477
            to_log = ["episode_reward_mean"]
            timesteps_total = 0
            while timesteps_total < num_steps:
                result = updated_agent.train()
                timesteps_total = result["timesteps_total"]
                log = {name: result[name] for name in to_log}
                if args.wandb:
                    wandb.log(log)
                else:
                    print(log)

            callbacks.save()

        elif args.algo=="maml":
            config = ray_maml.DEFAULT_CONFIG.copy()
            config["num_gpus"] = 1
            config["train_batch_size"] = train_batch_size
            config["num_workers"] = 4
            config["env"] = SocialGameMetaEnv
            config["env_config"] = vars(args)
            config["normalize_actions"] = True
            config["log_save_interval"] = 10
            updated_agent = ray_maml.MAMLTrainer(config=config, env = SocialGameMetaEnv)
            to_log = ["episode_reward_mean", "episode_reward_mean_adapt_1", "adaptation_delta"]

            for i in range(num_steps):
                result = updated_agent.train()
                log = {name: result[name] for name in to_log}
                if args.wandb:
                    wandb.log(log)
                    wandb.log({"total_loss": result["info"]["learner"]["default_policy"]["total_loss"]})
                else:
                    print(log)

def eval_policy(model, env, num_eval_episodes: int, list_reward_per_episode=False):
    """
    Purpose: Evaluate policy on environment over num_eval_episodes and print results

    Args:
        Model: Stable baselines model
        Env: Gym environment for evaluation
        num_eval_episodes: (Int) number of episodes to evaluate policy
        list_reward_per_episode: (Boolean) Whether or not to return a list containing rewards per episode (instead of mean reward over all episodes)

    """
    mean_reward, std_reward = evaluate_policy(
        model, env, num_eval_episodes, return_episode_rewards=list_reward_per_episode
    )

    print("Test Results: ")
    print("Mean Reward: {:.3f}".format(mean_reward))
    print("Std Reward: {:.3f}".format(std_reward))

def get_agent(env, args, non_vec_env=None):
    """
    Purpose: Import algo, policy and create agent
    Returns: Agent

    Exceptions: Raises exception if args.algo unknown (not needed b/c we filter in the parser, but I added it for modularity)
    """

    if args.library=="sb3":
        if args.algo == "sac":
            return SAC(
                policy=SACMlpPolicy,
                env=env,
                batch_size=args.batch_size,
                learning_starts=30,
                verbose=0,
                tensorboard_log=args.log_path,
                learning_rate=args.learning_rate)

        elif args.algo == "ppo":
            return PPO(
                    policy=PPOMlpPolicy,
                    env=env,
                    verbose=2,
                    n_steps=128,
                    tensorboard_log=args.log_path)

    elif args.library=="rllib" or args.library=="tune":

        if args.algo == "ppo":
            trainer = ray_ppo.PPOTrainer
            return trainer

        elif args.algo == "maml":
            trainer = ray_maml.MAMLTrainer
            return trainer

    else:
        raise NotImplementedError("Algorithm {} not supported. :( ".format(args.algo))


def args_convert_bool(args):
    """
    Purpose: Convert args which are specified as strings (e.g. energy/price_in_state) into boolean to work with environment
    """
    if not isinstance(args.energy_in_state, (bool)):
        args.energy_in_state = utils.string2bool(args.energy_in_state)
    if not isinstance(args.price_in_state, (bool)):
        args.price_in_state = utils.string2bool(args.price_in_state)
    if not isinstance(args.test_planning_env, (bool)):
        args.test_planning_env = utils.string2bool(args.test_planning_env)
    if not isinstance(args.bin_observation_space, (bool)):
        args.bin_observation_space = utils.string2bool(args.bin_observation_space)

def get_environment(args):
    """
    Purpose: Create environment for algorithm given by args. algo

    Args:
        args

    Returns: Environment with action space compatible with algo
    """
    # Convert string args (which are supposed to be bool) into actual boolean values
    args_convert_bool(args)

    # SAC only works in continuous environment
    if args.algo == "sac":
        if args.action_space == "c_norm":
            action_space_string = "continuous_normalized"
        else:
            action_space_string = "continuous"
    # For algos (e.g. ppo) which can handle discrete or continuous case
    # Note: PPO typically uses normalized environment (#TODO)
    else:
        convert_action_space_str = (
            lambda s: "continuous" if s == "c" else "multidiscrete"
        )
        action_space_string = convert_action_space_str(args.action_space)

    if args.env_id == "hourly":
        env_id = "_hourly-v0"
    elif args.env_id == "monthly":
        env_id = "_monthly-v0"
    else:
        env_id = "-v0"

    if args.reward_function == "lcr":
        reward_function = "log_cost_regularized"
    elif args.reward_function == "scd":
        reward_function = "scaled_cost_distance"
    elif args.reward_function == "lc":
        reward_function = "log_cost"
    else:
        reward_function = args.reward_function

    # socialgame_env = gym.make(
    #     "gym_socialgame:socialgame{}".format(env_id),
    #     action_space_string=action_space_string,
    #     response_type_string=args.response_type_string,
    #     one_day=args.one_day,
    #     number_of_participants=args.number_of_participants,
    #     price_in_state = args.price_in_state,
    #     energy_in_state=args.energy_in_state,
    #     pricing_type=args.pricing_type,
    #     reward_function=reward_function,
    #     bin_observation_space = args.bin_observation_space,
    #     manual_tou_magnitude=args.manual_tou_magnitude,
    #     smirl_weight=args.smirl_weight
    # )


    microgrid_env = gym.make(
        "gym_microgrid:microgrid{}".format(env_id),
        action_space_string=action_space_string,
        response_type_string=args.response_type_string,
        one_day=args.one_day,
        number_of_participants=args.number_of_participants,
        energy_in_state=args.energy_in_state,
        pricing_type=args.pricing_type,
        reward_function=reward_function,
        manual_tou_magnitude=args.manual_tou_magnitude,
        smirl_weight=args.smirl_weight # NOTE: Complex Batt PV and two price state default values used
    )


    # Check to make sure any new changes to environment follow OpenAI Gym API

    # check_env(socialgame_env)
    check_env(microgrid_env)

    # return socialgame_env
    return microgrid_env

def vectorize_environment(env, args, include_non_vec_env=False):

    # temp_step_fnc = socialgame_env.step

    if args.library=="sb3":

        # Using env_fn so we can create vectorized environment for stable baselines.
        env_fn = lambda: Monitor(env)
        venv = DummyVecEnv([env_fn])
        env = VecNormalize(venv)

        # env.step = temp_step_fnc
        if not include_non_vec_env:
            return env
        else:
            return env, socialgame_env

    elif args.library=="rllib" or args.library == "tune":
        #RL lib auto-vectorizes them, sweet

        if include_non_vec_env==False:
            return env
        else:
            return env, env

    else:
        print("Wrong library!")
        raise AssertionError


def parse_args():
    """
    Purpose: Parse arguments to run script
    """

    parser = argparse.ArgumentParser(
        description="Arguments for running Stable Baseline RL Algorithms on SocialGameEnv"
    )
    parser.add_argument(
        "-w",
        "--wandb",
        help="Whether to run wandb",
        action="store_true"
    )
    parser.add_argument(
        "--env_id",
        help="Environment ID for Gym Environment",
        type=str,
        choices=["v0", "monthly"],
        default="v0",
    )
    parser.add_argument(
        "--gym_env", 
        help="Which Gym Environment you wihs to use",
        type=str,
        choices=["socialgame", "microgrid"],
        default="socialgame"
    )
    parser.add_argument(
        "--algo",
        help="RL Algorithm",
        type=str,
        default="sac",
        choices=["sac", "ppo", "maml"]
    )
    parser.add_argument(
        "--base_log_dir",
        help="Base directory for tensorboard logs",
        type=str,
        default="./logs/"
    )

    parser.add_argument(
        "--batch_size",
        help="Batch Size for sampling from replay buffer",
        type=int,
        default=5,
        choices=[i for i in range(1, 30)],
    )
    parser.add_argument(
        "--num_steps",
        help="Number of timesteps to train algo",
        type=int,
        default=50000,
    )
    # Note: only some algos (e.g. PPO) can use LSTM Policy the feature below is for future testing
    parser.add_argument(
        "--policy_type",
        help="Type of Policy (e.g. MLP, LSTM) for algo",
        default="mlp",
        choices=["mlp", "lstm"],
    )
    parser.add_argument(
        "--action_space",
        help="Action Space for Algo (only used for algos that are compatable with both discrete & cont",
        default="c",
        choices=["c", "c_norm", "d", "fourier"],
    )
    parser.add_argument(
        "--action_space_string",
        help="action space string expanded (use this instead of action_space for RLLib)",
        default="continuous",
        )
    parser.add_argument(
        "--response_type_string",
        help="Player response function (l = linear, t = threshold_exponential, s = sinusoidal",
        type=str,
        default="l",
        choices=["l", "t", "s"],
    )
    parser.add_argument(
        "--one_day",
        help="Specific Day of the year to Train on (default = 15, train on day 15)",
        type=int,
        default=15,
        choices=[i for i in range(365)],
    )
    parser.add_argument(
        "--manual_tou_magnitude",
        help="Magnitude of the TOU during hours 5,6,7. Sets price in normal hours to 0.103.",
        type=float,
        default=.4
    )
    parser.add_argument(
        "--number_of_participants",
        help="Number of players ([1, 20]) in social game",
        type=int,
        default=10,
        choices=[i for i in range(1, 21)],
    )
    parser.add_argument(
        "--energy_in_state",
        help="Whether to include energy in state (default = F)",
        type=str,
        default="F",
        choices=["T", "F"],
    )
    parser.add_argument(
        "--price_in_state",
        help="Whether to include price in state (default = F)",
        type=str,
        default="T",
        choices=["T", "F"],
    )
    parser.add_argument(
        "--exp_name",
        help="experiment_name",
        type=str,
        default="experiment"
    )
    parser.add_argument(
        "--planning_steps",
        help="How many planning iterations to partake in",
        type=int,
        default=0,
        choices=[i for i in range(0, 100)],
    )
    parser.add_argument(
        "--planning_model",
        help="Which planning model to use",
        type=str,
        default="Oracle",
        choices=["Oracle", "Baseline", "LSTM", "OLS"],
    )
    parser.add_argument(
        "--pricing_type",
        help="time of use or real time pricing",
        type=str,
        choices=["TOU", "RTP"],
        default="TOU",
    )
    parser.add_argument(
        "--test_planning_env",
        help="flag if you want to test vanilla planning",
        type=str,
        default='F',
        choices=['T', 'F'],
    )
    parser.add_argument(
        "--reward_function",
        help="reward function to test",
        type=str,
        default="log_cost_regularized",
        choices=["scaled_cost_distance", "log_cost_regularized", "log_cost", "scd", "lcr", "lc", "market_solving", "profit_maximizing"],
    )
    parser.add_argument(
        "--learning_rate",
        help="learning rate of the the agent",
        type=float,
        default=3e-4,
    )
    parser.add_argument(
        "--bin_observation_space",
        help = "Bin the observations",
        type = str,
        default = "F",
        choices = ["T", "F"]
   )
    parser.add_argument(
        "--library",
        help = "What RL Library backend is in use",
        type = str,
        default = "sb3",
        choices = ["sb3", "rllib", "tune"]
    )
    parser.add_argument(
        "--smirl_weight",
        help="Whether to run with SMiRL. When using SMiRL you must specify a weight.",
        type = float,
        default=None,
    )
    parser.add_argument(
        "--circ_buffer_size",
        help="Size of circular smirl buffer to use. Will use an unlimited size buffer in None",
        type = float,
        default=None,
    )
    parser.add_argument(
        "--bulk_log_interval",
        help="Interval at which to save bulk log information",
        type=int,
        default=10000
    )

    args = parser.parse_args()

    args.log_path = os.path.join(os.path.abspath(args.base_log_dir), "{}_{}".format(args.exp_name, str(dt.datetime.today())))

    os.makedirs(args.log_path, exist_ok=True)

    return args


def main():

    # Get args
    args = parse_args()

    # Print args for reference
    args_convert_bool(args)

    if args.wandb:
        wandb.init(project="energy-demand-response-game", entity="social-game-rl")
        wandb.tensorboard.patch(root_logdir=args.log_path) # patching the logdir directly seems to work
        wandb.config.update(args)

    # Create environments

    env = get_environment(
        args,
    )

    # if you need to modify to bring in non vectorized env, you need to modify function returns
    vec_env = vectorize_environment(
        env,
        args,
        )

    print("Got vectorized environment, getting agent")

    # Create Agent
    model = get_agent(vec_env, args, non_vec_env=None)
    print("Got agent")

    # Train algo, (logging through Tensorboard)
    print("Beginning Testing!")
    r_real = train(
        agent = model,
        num_steps = args.num_steps,
        tb_log_name=args.exp_name,
        args = args,
        library=args.library
    )

    print("Training Completed! View TensorBoard logs at " + args.log_path)

    # Print evaluation of policy
    print("Beginning Evaluation")

    print(
        "If there was no planning model involved, remember that the output will be in the log dir"
    )


if __name__ == "__main__":
    main()<|MERGE_RESOLUTION|>--- conflicted
+++ resolved
@@ -91,22 +91,14 @@
             config["clip_param"] = 0.3
             config["num_gpus"] =  1
             config["num_workers"] = 1
-<<<<<<< HEAD
-
-            # config["env"] = SocialGameEnvRLLib
-            config["env"] = MicrogridEnvRLLib
-
-            config["callbacks"] = CustomCallbacks
-            config["env_config"] = vars(args)
-            logger_creator = utils.custom_logger_creator(args.log_path)
-
-            # updated_agent = ray_ppo.PPOTrainer(config=config, env=SocialGameEnvRLLib, logger_creator=logger_creator)
-            updated_agent = ray_ppo.PPOTrainer(config=config, env=MicrogridEnvRLLib, logger_creator=logger_creator)
-
-
-=======
-            config["env"] = SocialGameEnvRLLib
-            obs_dim = 10*np.sum([args.energy_in_state, args.price_in_state])
+
+            if args.gym_env == "socialgame":
+                config["env"] = SocialGameEnvRLLib
+                obs_dim = 10 * np.sum([args.energy_in_state, args.price_in_state])
+            elif args.gym_env == "microgrid":
+                config["env"] = MicrogridEnvRLLib
+                obs_dim = 72 * np.sum([args.energy_in_state, args.price_in_state])
+
             out_path = os.path.join(args.log_path, "bulk_data.h5")
             callbacks = CustomCallbacks(log_path=out_path, save_interval=args.bulk_log_interval, obs_dim=obs_dim)
             config["callbacks"] = lambda: callbacks
@@ -117,8 +109,12 @@
             if args.wandb:
                 wandb.save(out_path)
 
-            updated_agent = ray_ppo.PPOTrainer(config=config, env=SocialGameEnvRLLib, logger_creator=logger_creator)
->>>>>>> 9b5f7477
+
+            if args.gym_env == "socialgame":
+                updated_agent = ray_ppo.PPOTrainer(config=config, env=SocialGameEnvRLLib, logger_creator=logger_creator)
+            elif args.gym_env == "microgrid":
+                updated_agent = ray_ppo.PPOTrainer(config=config, env=MicrogridEnvRLLib, logger_creator=logger_creator)
+
             to_log = ["episode_reward_mean"]
             timesteps_total = 0
             while timesteps_total < num_steps:
@@ -268,43 +264,38 @@
     else:
         reward_function = args.reward_function
 
-    # socialgame_env = gym.make(
-    #     "gym_socialgame:socialgame{}".format(env_id),
-    #     action_space_string=action_space_string,
-    #     response_type_string=args.response_type_string,
-    #     one_day=args.one_day,
-    #     number_of_participants=args.number_of_participants,
-    #     price_in_state = args.price_in_state,
-    #     energy_in_state=args.energy_in_state,
-    #     pricing_type=args.pricing_type,
-    #     reward_function=reward_function,
-    #     bin_observation_space = args.bin_observation_space,
-    #     manual_tou_magnitude=args.manual_tou_magnitude,
-    #     smirl_weight=args.smirl_weight
-    # )
-
-
-    microgrid_env = gym.make(
-        "gym_microgrid:microgrid{}".format(env_id),
-        action_space_string=action_space_string,
-        response_type_string=args.response_type_string,
-        one_day=args.one_day,
-        number_of_participants=args.number_of_participants,
-        energy_in_state=args.energy_in_state,
-        pricing_type=args.pricing_type,
-        reward_function=reward_function,
-        manual_tou_magnitude=args.manual_tou_magnitude,
-        smirl_weight=args.smirl_weight # NOTE: Complex Batt PV and two price state default values used
-    )
-
+    if args.gym_env == "socialgame":
+        gym_env = gym.make(
+            "gym_socialgame:socialgame{}".format(env_id),
+            action_space_string=action_space_string,
+            response_type_string=args.response_type_string,
+            one_day=args.one_day,
+            number_of_participants=args.number_of_participants,
+            price_in_state = args.price_in_state,
+            energy_in_state=args.energy_in_state,
+            pricing_type=args.pricing_type,
+            reward_function=reward_function,
+            bin_observation_space = args.bin_observation_space,
+            manual_tou_magnitude=args.manual_tou_magnitude,
+            smirl_weight=args.smirl_weight
+        )
+    elif args.gym_env == "microgrid":
+        gym_env = gym.make(
+            "gym_microgrid:microgrid{}".format(env_id),
+            action_space_string=action_space_string,
+            response_type_string=args.response_type_string,
+            one_day=args.one_day,
+            number_of_participants=args.number_of_participants,
+            energy_in_state=args.energy_in_state,
+            pricing_type=args.pricing_type,
+            reward_function=reward_function,
+            manual_tou_magnitude=args.manual_tou_magnitude,
+            smirl_weight=args.smirl_weight # NOTE: Complex Batt PV and two price state default values used
+        )
 
     # Check to make sure any new changes to environment follow OpenAI Gym API
-
-    # check_env(socialgame_env)
-    check_env(microgrid_env)
-
-    # return socialgame_env
-    return microgrid_env
+    check_env(gym_env)
+    return gym_env
 
 def vectorize_environment(env, args, include_non_vec_env=False):
 
@@ -321,7 +312,7 @@
         if not include_non_vec_env:
             return env
         else:
-            return env, socialgame_env
+            return env, gym_env
 
     elif args.library=="rllib" or args.library == "tune":
         #RL lib auto-vectorizes them, sweet
