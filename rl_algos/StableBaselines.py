import argparse
import numpy as np
import gym
import utils
from custom_callbacks import CustomCallbacks
import wandb
import os
import datetime as dt
import random

from stable_baselines3 import SAC, PPO
from stable_baselines3.sac.policies import MlpPolicy as SACMlpPolicy
from stable_baselines3.ppo.policies import MlpPolicy as PPOMlpPolicy
from stable_baselines3.common.vec_env import (DummyVecEnv, VecCheckNan, VecNormalize)
from stable_baselines3.common.monitor import Monitor
from stable_baselines3.common.evaluation import evaluate_policy
from stable_baselines3.common.env_checker import check_env

import gym_socialgame.envs.utils as env_utils
from gym_socialgame.envs.socialgame_env import (SocialGameEnvRLLib, SocialGameMetaEnv)

import gym_microgrid.envs.utils as env_utils
from gym_microgrid.envs.microgrid_env import MicrogridEnvRLLib

import ray
import ray.rllib.agents.ppo as ray_ppo
import ray.rllib.agents.maml as ray_maml
from ray import tune
from ray.tune.integration.wandb import (wandb_mixin, WandbLoggerCallback)
from ray.tune.logger import (DEFAULT_LOGGERS, pretty_print, UnifiedLogger)
from ray.tune.integration.wandb import WandbLogger

from ray.rllib.contrib.bandits.agents.lin_ucb import UCB_CONFIG
from ray.rllib.contrib.bandits.agents.lin_ucb import LinUCBTrainer
from ordinal_action_overwrite2 import (OrdinalStochasticSampler, OrdinalStochasticSamplerGPU)

import IPython

def train(agent, num_steps, tb_log_name, args = None, library="sb3"):
    """
    Purpose: Train agent in env, and then call eval function to evaluate policy
    """
    # Train agent
    if library=="sb3":
        agent.learn(
            total_timesteps=num_steps,
            log_interval=10,
            tb_log_name=tb_log_name
        )

    elif library=="tune":

        ray.init()

        if args.algo=="ppo":
            config = ray_ppo.DEFAULT_CONFIG.copy()
            config["framework"] = "torch"
            config["env"] = SocialGameEnvRLLib
            config["callbacks"] = CustomCallbacks
            config["num_gpus"] = 0
            config["num_workers"] = 4
            config["env_config"] = vars(args)

            config["lr"] = tune.uniform(0.003, 5e-6)
            config["train_batch_size"] = tune.choice([4, 64, 256])
            config["sgd_minibatch_size"] = tune.sample_from(lambda spec: random.choice([x for x in [2, 4, 16, 32] if 2*x <= spec.config.train_batch_size]))
            config["clip_param"] = tune.choice([0.1, 0.2, 0.3])

            def stopper(_, result):
                return result["timesteps_total"] > num_steps

            exp_dict = {
                    'name': args.exp_name,
                    'run_or_experiment': ray_ppo.PPOTrainer,
                    'config': config,
                    'num_samples': 12,
                    'stop': stopper,
                    'local_dir': os.path.abspath(args.base_log_dir)
                }

            analysis = tune.run(**exp_dict)
            analysis.results_df.to_csv("POC results.csv")

        elif args.algo=="uc_bandit":
            config = UCB_CONFIG
            config["env"] = SocialGameEnvRLLib
            config["env_config"] = vars(args)

            analysis = tune.run(
                "contrib/LinUCB",
                config = config,
                stop = {"training_iteration":20},
                num_samples = 5
            )


    elif library=="rllib":

        ray.init(local_mode=True)

        if args.algo=="ppo":
            print("Entering ppo config setting")
            train_batch_size = 256
            config = ray_ppo.DEFAULT_CONFIG.copy()
            config["framework"] = "torch"
            config["train_batch_size"] = train_batch_size
            config["sgd_minibatch_size"] = 16
            config["lr"] = 0.0002
            config["clip_param"] = 0.3
<<<<<<< HEAD
            config["num_gpus"] =  0
            config["num_workers"] = 4
=======
            config["num_gpus"] =  1
            if not args.gpu:
                config["num_gpus"] = 0
            config["num_workers"] = 1
>>>>>>> 3366ca1b
            if args.action_space == "ordinal":
                if not args.gpu:
                    config["exploration_config"] = {
                        "type":OrdinalStochasticSampler
                    }
                else: 
                    config["exploration_config"] = {
                        "type":OrdinalStochasticSamplerGPU
                    }
            print("CONFIG")
            print(config["exploration_config"])
            if args.gym_env == "socialgame":
                config["env"] = SocialGameEnvRLLib
                obs_dim = 10 * np.sum([args.energy_in_state, args.price_in_state])
            elif args.gym_env == "microgrid":
                config["env"] = MicrogridEnvRLLib
                obs_dim = 72 * np.sum([args.energy_in_state, args.price_in_state])

            out_path = os.path.join(args.log_path, "bulk_data.h5")
            callbacks = CustomCallbacks(log_path=out_path, save_interval=args.bulk_log_interval, obs_dim=obs_dim)
            config["callbacks"] = lambda: callbacks
            config["env_config"] = vars(args)
            logger_creator = utils.custom_logger_creator(args.log_path)

            # question for Tarang, what are callbacks for? 

            callbacks.save()
            if args.wandb:
                wandb.save(out_path)

            if args.gym_env == "socialgame":
                updated_agent = ray_ppo.PPOTrainer(config=config, env=SocialGameEnvRLLib, logger_creator=logger_creator)
            elif args.gym_env == "microgrid":
                updated_agent = ray_ppo.PPOTrainer(config=config, env=MicrogridEnvRLLib, logger_creator=logger_creator)

            to_log = ["episode_reward_mean"]
            timesteps_total = 0
            while timesteps_total < num_steps:
                result = updated_agent.train()
                timesteps_total = result["timesteps_total"]
                log = {name: result[name] for name in to_log}
                if args.wandb:
                    wandb.log(log)
                else:
                    print(log)

            callbacks.save()

        elif args.algo=="maml":
            config = ray_maml.DEFAULT_CONFIG.copy()
            config["num_gpus"] = 1
            config["train_batch_size"] = train_batch_size
            config["num_workers"] = 4
            config["env"] = SocialGameMetaEnv
            config["env_config"] = vars(args)
            config["normalize_actions"] = True
            config["log_save_interval"] = 10
            updated_agent = ray_maml.MAMLTrainer(config=config, env = SocialGameMetaEnv)
            to_log = ["episode_reward_mean", "episode_reward_mean_adapt_1", "adaptation_delta"]

            for i in range(num_steps):
                result = updated_agent.train()
                log = {name: result[name] for name in to_log}
                if args.wandb:
                    wandb.log(log)
                    wandb.log({"total_loss": result["info"]["learner"]["default_policy"]["total_loss"]})
                else:
                    print(log)

        # Trying bandit without tuning 
        elif args.algo=="uc_bandit":
            config = UCB_CONFIG
            config["env"] = SocialGameEnvRLLib
            config["env_config"] = vars(args)
            updated_agent = LinUCBTrainer(
                config = config
            )
    
            for i in range(num_steps):
                result = updated_agent.train()
                mean_reward = np.mean(result["hist_stats"]["episode_reward"])
                if args.wandb:
                    wandb.log({"episode_reward_mean" : mean_reward})
                else:
                    print(mean_reward)



def eval_policy(model, env, num_eval_episodes: int, list_reward_per_episode=False):
    """
    Purpose: Evaluate policy on environment over num_eval_episodes and print results

    Args:
        Model: Stable baselines model
        Env: Gym environment for evaluation
        num_eval_episodes: (Int) number of episodes to evaluate policy
        list_reward_per_episode: (Boolean) Whether or not to return a list containing rewards per episode (instead of mean reward over all episodes)

    """
    mean_reward, std_reward = evaluate_policy(
        model, env, num_eval_episodes, return_episode_rewards=list_reward_per_episode
    )

    print("Test Results: ")
    print("Mean Reward: {:.3f}".format(mean_reward))
    print("Std Reward: {:.3f}".format(std_reward))

def get_agent(env, args, non_vec_env=None):
    """
    Purpose: Import algo, policy and create agent
    Returns: Agent

    Exceptions: Raises exception if args.algo unknown (not needed b/c we filter in the parser, but I added it for modularity)
    """

    if args.library=="sb3":
        if args.algo == "sac":
            return SAC(
                policy=SACMlpPolicy,
                env=env,
                batch_size=args.batch_size,
                learning_starts=30,
                verbose=0,
                tensorboard_log=args.log_path,
                learning_rate=args.learning_rate)

        elif args.algo == "ppo":
            return PPO(
                    policy=PPOMlpPolicy,
                    env=env,
                    verbose=2,
                    n_steps=128,
                    tensorboard_log=args.log_path)

    elif args.library=="rllib" or args.library=="tune":

        if args.algo == "ppo":
            trainer = ray_ppo.PPOTrainer
            return trainer

        elif args.algo == "maml":
            trainer = ray_maml.MAMLTrainer
            return trainer

    else:
        raise NotImplementedError("Algorithm {} not supported. :( ".format(args.algo))


def args_convert_bool(args):
    """
    Purpose: Convert args which are specified as strings (e.g. energy/price_in_state) into boolean to work with environment
    """
    if not isinstance(args.energy_in_state, (bool)):
        args.energy_in_state = utils.string2bool(args.energy_in_state)
    if not isinstance(args.price_in_state, (bool)):
        args.price_in_state = utils.string2bool(args.price_in_state)
    if not isinstance(args.test_planning_env, (bool)):
        args.test_planning_env = utils.string2bool(args.test_planning_env)
    if not isinstance(args.bin_observation_space, (bool)):
        args.bin_observation_space = utils.string2bool(args.bin_observation_space)

def get_environment(args):
    """
    Purpose: Create environment for algorithm given by args. algo

    Args:
        args

    Returns: Environment with action space compatible with algo
    """
    # Convert string args (which are supposed to be bool) into actual boolean values
    args_convert_bool(args)

    # SAC only works in continuous environment
    if args.algo == "sac":
        if args.action_space == "c_norm":
            args.action_space_string = "continuous_normalized"
        else:
            args.action_space_string = "continuous"
    # For algos (e.g. ppo) which can handle discrete or continuous case
    # Note: PPO typically uses normalized environment (#TODO)
    else:
        
        if args.action_space =="c" or args.action_space =="continuous":
            args.action_space_string = "continuous"
        elif args.action_space=="d" or args.action_space =="multidiscrete":
            args.action_space_string="multidiscrete"
        elif args.action_space=="ordinal":
            args.action_space_string ="multidiscrete"
        else:
            print("Wrong Action Space string")
            raise AssertionError 

    if args.env_id == "hourly":
        env_id = "_hourly-v0"
    elif args.env_id == "monthly":
        env_id = "_monthly-v0"
    else:
        env_id = "-v0"

    if args.reward_function == "lcr":
        reward_function = "log_cost_regularized"
    elif args.reward_function == "scd":
        reward_function = "scaled_cost_distance"
    elif args.reward_function == "lc":
        reward_function = "log_cost"
    else:
        reward_function = args.reward_function

    if args.gym_env == "socialgame":
        gym_env = gym.make(
            "gym_socialgame:socialgame{}".format(env_id),
            action_space_string=args.action_space_string,
            response_type_string=args.response_type_string,
            one_day=args.one_day,
            number_of_participants=args.number_of_participants,
            price_in_state = args.price_in_state,
            energy_in_state=args.energy_in_state,
            pricing_type=args.pricing_type,
            reward_function=reward_function,
            bin_observation_space = args.bin_observation_space,
            manual_tou_magnitude=args.manual_tou_magnitude,
            smirl_weight=args.smirl_weight
        )
    elif args.gym_env == "microgrid":
        gym_env = gym.make(
            "gym_microgrid:microgrid{}".format(env_id),
            action_space_string=action_space_string,
            response_type_string=args.response_type_string,
            one_day=args.one_day,
            number_of_participants=args.number_of_participants,
            energy_in_state=args.energy_in_state,
            pricing_type=args.pricing_type,
            reward_function=reward_function,
            manual_tou_magnitude=args.manual_tou_magnitude,
            smirl_weight=args.smirl_weight # NOTE: Complex Batt PV and two price state default values used
        )

    # Check to make sure any new changes to environment follow OpenAI Gym API
    check_env(gym_env)
    return gym_env

def vectorize_environment(env, args, include_non_vec_env=False):

    # temp_step_fnc = socialgame_env.step

    if args.library=="sb3":

        # Using env_fn so we can create vectorized environment for stable baselines.
        env_fn = lambda: Monitor(env)
        venv = DummyVecEnv([env_fn])
        env = VecNormalize(venv)

        # env.step = temp_step_fnc
        if not include_non_vec_env:
            return env
        else:
            return env, socialgame_env

    elif args.library=="rllib" or args.library == "tune":
        #RL lib auto-vectorizes them, sweet

        if include_non_vec_env==False:
            return env
        else:
            return env, env

    else:
        print("Wrong library!")
        raise AssertionError


def parse_args():
    """
    Purpose: Parse arguments to run script
    """

    parser = argparse.ArgumentParser(
        description="Arguments for running Stable Baseline RL Algorithms on SocialGameEnv"
    )
    parser.add_argument(
        "-w",
        "--wandb",
        help="Whether to run wandb",
        action="store_true"
    )
    parser.add_argument(
        "--env_id",
        help="Environment ID for Gym Environment",
        type=str,
        choices=["v0", "monthly"],
        default="v0",
    )
    parser.add_argument(
        "--gym_env", 
        help="Which Gym Environment you wihs to use",
        type=str,
        choices=["socialgame", "microgrid"],
        default="socialgame"
    )
    parser.add_argument(
        "--algo",
        help="RL Algorithm",
        type=str,
        default="sac",
        choices=["sac", "ppo", "maml", "uc_bandit"]
    )
    parser.add_argument(
        "--base_log_dir",
        help="Base directory for tensorboard logs",
        type=str,
        default="./logs/"
    )

    parser.add_argument(
        "--batch_size",
        help="Batch Size for sampling from replay buffer",
        type=int,
        default=5,
        choices=[i for i in range(1, 30)],
    )
    parser.add_argument(
        "--num_steps",
        help="Number of timesteps to train algo",
        type=int,
        default=50000,
    )
    # Note: only some algos (e.g. PPO) can use LSTM Policy the feature below is for future testing
    parser.add_argument(
        "--policy_type",
        help="Type of Policy (e.g. MLP, LSTM) for algo",
        default="mlp",
        choices=["mlp", "lstm"],
    )
    parser.add_argument(
        "--action_space",
        help="Action Space for Algo (only used for algos that are compatable with both discrete & cont",
        default="c",
        choices=["c", "c_norm", "d", "fourier", "ordinal"],
    )
    parser.add_argument(
        "--action_space_string",
        help="action space string expanded (use this instead of action_space for RLLib)",
        default="continuous",
        )
    parser.add_argument(
        "--response_type_string",
        help="Player response function (l = linear, t = threshold_exponential, s = sinusoidal",
        type=str,
        default="l",
        choices=["l", "t", "s"],
    )
    parser.add_argument(
        "--one_day",
        help="Specific Day of the year to Train on (default = 15, train on day 15)",
        type=int,
        default=15,
        choices=[i for i in range(365)],
    )
    parser.add_argument(
        "--manual_tou_magnitude",
        help="Magnitude of the TOU during hours 5,6,7. Sets price in normal hours to 0.103.",
        type=float,
        default=.4
    )
    parser.add_argument(
        "--number_of_participants",
        help="Number of players ([1, 20]) in social game",
        type=int,
        default=10,
        choices=[i for i in range(1, 21)],
    )
    parser.add_argument(
        "--energy_in_state",
        help="Whether to include energy in state (default = F)",
        type=str,
        default="F",
        choices=["T", "F"],
    )
    parser.add_argument(
        "--price_in_state",
        help="Whether to include price in state (default = F)",
        type=str,
        default="T",
        choices=["T", "F"],
    )
    parser.add_argument(
        "--exp_name",
        help="experiment_name",
        type=str,
        default="experiment"
    )
    parser.add_argument(
        "--planning_steps",
        help="How many planning iterations to partake in",
        type=int,
        default=0,
        choices=[i for i in range(0, 100)],
    )
    parser.add_argument(
        "--planning_model",
        help="Which planning model to use",
        type=str,
        default="Oracle",
        choices=["Oracle", "Baseline", "LSTM", "OLS"],
    )
    parser.add_argument(
        "--pricing_type",
        help="time of use or real time pricing",
        type=str,
        choices=["TOU", "RTP"],
        default="TOU",
    )
    parser.add_argument(
        "--test_planning_env",
        help="flag if you want to test vanilla planning",
        type=str,
        default='F',
        choices=['T', 'F'],
    )
    parser.add_argument(
        "--reward_function",
        help="reward function to test",
        type=str,
        default="log_cost_regularized",
        choices=["scaled_cost_distance", "log_cost_regularized", "log_cost", "scd", "lcr", "lc", "market_solving", "profit_maximizing"],
    )
    parser.add_argument(
        "--learning_rate",
        help="learning rate of the the agent",
        type=float,
        default=3e-4,
    )
    parser.add_argument(
        "--pb_scenario",
        type = int,
        default = 1,
        help = "1 is for repeated PV, 2 for small, 3 or medium scenario, 4 no batt, 5 no solar, 6 nothing",
        choices = [ 1, 2, 3, 4, 5, 6 ]),
    parser.add_argument(
        "--two_price_state",
        help="Whether to include buy and sell price in state (default = F)",
        type=str,
        default="F",
        choices=["T", "F"],
    )
    parser.add_argument(
        "--bin_observation_space",
        help = "Bin the observations",
        type = str,
        default = "F",
        choices = ["T", "F"]
   )
    parser.add_argument(
        "--library",
        help = "What RL Library backend is in use",
        type = str,
        default = "sb3",
        choices = ["sb3", "rllib", "tune"]
    )
    parser.add_argument(
        "--smirl_weight",
        help="Whether to run with SMiRL. When using SMiRL you must specify a weight.",
        type = float,
        default=None,
    )
    parser.add_argument(
        "--circ_buffer_size",
        help="Size of circular smirl buffer to use. Will use an unlimited size buffer in None",
        type = float,
        default=None,
    )
    parser.add_argument(
        "--bulk_log_interval",
        help="Interval at which to save bulk log information",
        type=int,
        default=100
    )

    parser.add_argument(
        "--gpu",
        help="whether we are requesting GPUs"
        type=str,
        default="T"
    )

    args = parser.parse_args()

    args.log_path = os.path.join(os.path.abspath(args.base_log_dir), "{}_{}".format(args.exp_name, str(dt.datetime.today())))

    os.makedirs(args.log_path, exist_ok=True)

    return args


def main():

    # Get args
    args = parse_args()

    # Print args for reference
    args_convert_bool(args)

    if args.wandb:
        wandb.init(project="energy-demand-response-game", entity="social-game-rl")
        wandb.tensorboard.patch(root_logdir=args.log_path) # patching the logdir directly seems to work
        wandb.config.update(args)

    # Create environments

    env = get_environment(
        args,
    )

    # if you need to modify to bring in non vectorized env, you need to modify function returns
    vec_env = vectorize_environment(
        env,
        args,
        )

    print("Got vectorized environment, getting agent")

    # Create Agent
    model = get_agent(vec_env, args, non_vec_env=None)
    print("Got agent")

    # Train algo, (logging through Tensorboard)
    print("Beginning Testing!")
    r_real = train(
        agent = model,
        num_steps = args.num_steps,
        tb_log_name=args.exp_name,
        args = args,
        library=args.library
    )

    print("Training Completed! View TensorBoard logs at " + args.log_path)

    # Print evaluation of policy
    print("Beginning Evaluation")

    print(
        "If there was no planning model involved, remember that the output will be in the log dir"
    )


if __name__ == "__main__":
    main()<|MERGE_RESOLUTION|>--- conflicted
+++ resolved
@@ -107,15 +107,10 @@
             config["sgd_minibatch_size"] = 16
             config["lr"] = 0.0002
             config["clip_param"] = 0.3
-<<<<<<< HEAD
-            config["num_gpus"] =  0
-            config["num_workers"] = 4
-=======
             config["num_gpus"] =  1
             if not args.gpu:
                 config["num_gpus"] = 0
             config["num_workers"] = 1
->>>>>>> 3366ca1b
             if args.action_space == "ordinal":
                 if not args.gpu:
                     config["exploration_config"] = {
