--- conflicted
+++ resolved
@@ -197,15 +197,7 @@
     if not isinstance(args.bin_observation_space, (bool)):
         args.bin_observation_space = utils.string2bool(args.bin_observation_space)
 
-<<<<<<< HEAD
-    print(args.test_planning_env)
-    print(args.yesterday)
-
-
-def get_environment(args, include_non_vec_env=False):
-=======
 def get_environment(args):
->>>>>>> 3d88ea3f
     """
     Purpose: Create environment for algorithm given by args. algo
 
@@ -320,18 +312,11 @@
         default="v0",
     )
     parser.add_argument(
-<<<<<<< HEAD
-        "--algo", help="Stable Baselines Algorithm", type=str, choices=["sac", "ppo"]
-    )
-    parser.add_argument(
-        "--exp_name", help="Name of the experiment. Used to name log files, etc.", type=str
-=======
         "--algo",
         help="RL Algorithm",
         type=str,
         default="sac",
         choices=["sac", "ppo", "maml"]
->>>>>>> 3d88ea3f
     )
     parser.add_argument(
         "--base_log_dir",
@@ -351,11 +336,7 @@
         "--num_steps",
         help="Number of timesteps to train algo",
         type=int,
-<<<<<<< HEAD
-        default=10000,
-=======
         default=50000,
->>>>>>> 3d88ea3f
     )
     # Note: only some algos (e.g. PPO) can use LSTM Policy the feature below is for future testing
     parser.add_argument(
