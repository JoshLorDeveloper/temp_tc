--- conflicted
+++ resolved
@@ -3,10 +3,7 @@
 from sklearn.preprocessing import MinMaxScaler
 from ray.tune.logger import UnifiedLogger
 import numpy as np
-<<<<<<< HEAD
-=======
 import datetime as dt
->>>>>>> 3d88ea3f
 
 def fourier_points_from_action(action, points_length, fourier_basis_size):
     assert fourier_basis_size == (action.size + 1) // 2, "Incorrect fourier basis size for actions"
@@ -21,8 +18,6 @@
     points = np.clip(points, 0, 10)
     return points
 
-<<<<<<< HEAD
-=======
 
 def custom_logger_creator(log_path):
 
@@ -32,7 +27,6 @@
         return UnifiedLogger(config, log_path, loggers=None)
 
     return logger_creator
->>>>>>> 3d88ea3f
 
 #Helper function
 def string2bool(input_str: str):
