--- conflicted
+++ resolved
@@ -1,10 +1,6 @@
 for steps in 50 5000 
 do
-<<<<<<< HEAD
-for rew in 0 1 2 3 4 
-=======
-for rew in 3 5 
->>>>>>> 9c17f9f0
+for rew in 0 1 2 3 4 5
 do
     python curiosity_command.py --intrinsic_rew=$rew --steps=$steps
 done
