--- conflicted
+++ resolved
@@ -2,13 +2,8 @@
 
 # You should really specify these unless running the run.sh script
 ARG UNAME=tc
-<<<<<<< HEAD
-ARG UID=501
-ARG GID=1000
-=======
 ARG UID=$(id -u)
 ARG GID=$(id -g)
->>>>>>> aeeec614
 
 RUN python -m pip install --upgrade pip
 RUN apt-get update && apt-get install -y libgl1-mesa-glx
